--- conflicted
+++ resolved
@@ -24,12 +24,7 @@
 from presto.Defaults import default_barcode_field, default_missing_chars, \
                             default_consensus_min_freq, default_consensus_min_qual, default_out_args
 from presto.Commandline import CommonHelpFormatter, checkArgs, getCommonArgParser, parseCommonArgs
-<<<<<<< HEAD
-from presto.IO import getFileType, countSeqSets, getOutputHandle, printLog, printProgress, \
-                      printWarning, printError
-=======
 from presto.IO import countSeqFile, getFileType, countSeqSets, getOutputHandle, printLog, printProgress, readSeqFile
->>>>>>> c728b787
 from presto.Sequence import getDNAScoreDict, calculateDiversity, qualityConsensus, \
                             frequencyConsensus, indexSeqSets
 from presto.Multiprocessing import SeqResult, manageProcesses, feedSeqQueue
@@ -346,7 +341,7 @@
             # Write log
             printLog(result.log, handle=log_handle)
         else:
-            sys.stderr.write('PID %s> Error in sibling process detected. Cleaning up.\n' \
+            sys.stderr.write('PID %s:  Error in sibling process detected. Cleaning up.\n' \
                              % os.getpid())
             return None
 
@@ -389,7 +384,7 @@
         log['POSITION_ERROR'] = None 
         log['NUCLEOTIDE_ERROR'] = None
         log['QUALITY_ERROR'] = None
-        log['SET_ERROR'] = None
+        log['ERROR_SET'] = None
      
         # Return if no mismatch data
         if pass_count == 0:
@@ -439,7 +434,7 @@
         log['POSITION_ERROR'] = '%.6f' % pos_error
         log['NUCLEOTIDE_ERROR'] = '%.6f' % (nuc_error * 3)
         log['QUALITY_ERROR'] = '%.6f' % qual_error
-        log['SET_ERROR'] = '%.6f' % set_error
+        log['ERROR_SET'] = '%.6f' % set_error
         log['ALL_THRESH'] = '%.6f' % thresh_df['thresh']['ALL']
 
         # Update collector results
@@ -740,13 +735,9 @@
     
     # Define ArgumentParser
     parser = ArgumentParser(description=__doc__, epilog=fields,
-<<<<<<< HEAD
                             parents=[getCommonArgParser(seq_out=False,
-                                                        out_file=False,
                                                         failed=False,
                                                         multiproc=True)],
-=======
->>>>>>> c728b787
                             formatter_class=CommonHelpFormatter, add_help=False)
     group_help = parser.add_argument_group('help')
     group_help.add_argument('--version', action='version',
@@ -777,17 +768,10 @@
                                   common value.  The "qual" method will weight values by their
                                   quality scores to determine the consensus nucleotide at
                                   each position.''')
-<<<<<<< HEAD
-    group_error.add_argument('-q', action='store', dest='min_qual', type=float, default=default_consensus_min_qual,
+    group_set.add_argument('-q', action='store', dest='min_qual', type=float, default=default_consensus_min_qual,
                              help='''Consensus quality score cut-off under which an ambiguous
                                   character is assigned.''')
-    group_error.add_argument('--freq', action='store', dest='min_freq', type=float, default=default_consensus_min_freq,
-=======
-    group_set.add_argument('-q', action='store', dest='min_qual', type=float, default=default_min_qual,
-                             help='''Consensus quality score cut-off under which an ambiguous
-                                  character is assigned.''')
-    group_set.add_argument('--freq', action='store', dest='min_freq', type=float, default=default_min_freq,
->>>>>>> c728b787
+    group_set.add_argument('--freq', action='store', dest='min_freq', type=float, default=default_consensus_min_freq,
                              help='''Fraction of character occurrences under which an ambiguous
                                   character is assigned.''')
     group_set.add_argument('--maxdiv', action='store', dest='max_diversity', type=float, default=None,
