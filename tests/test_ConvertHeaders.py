--- conflicted
+++ resolved
@@ -4,15 +4,6 @@
 # Future
 from __future__ import absolute_import, division, print_function
 
-<<<<<<< HEAD
-__author__    = 'Jason Anthony Vander Heiden'
-__copyright__ = 'Copyright 2014 Kleinstein Lab, Yale University. All rights reserved.'
-__license__   = 'Creative Commons Attribution-NonCommercial-ShareAlike 3.0 Unported'
-__version__   = '0.4.7'
-__date__      = '2015.05.09'
-
-=======
->>>>>>> 74f2d659
 # Imports
 import time
 import unittest
