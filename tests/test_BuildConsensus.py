--- conflicted
+++ resolved
@@ -70,59 +70,30 @@
 
     #@unittest.skip('-> calculateSetError() skipped\n')
     def test_calculateSetError(self):
-<<<<<<< HEAD
-        cons = core.frequencyConsensus(self.records_dna)
-        error = core.calculateSetError(self.records_dna, cons)
-=======
         cons = presto.Sequence.frequencyConsensus(self.records_dna)
         error = presto.Sequence.calculateSetError(self.records_dna, cons)
->>>>>>> 74f2d659
         print('  REF> %s' % cons.seq)
         print('ERROR> %f' % error)
         self.assertAlmostEqual(1 - 27 / 30, error, places=4)
 
-<<<<<<< HEAD
-        cons = core.qualityConsensus(self.records_dna)
-        error = core.calculateSetError(self.records_dna, cons)
-=======
         cons = presto.Sequence.qualityConsensus(self.records_dna)
         error = presto.Sequence.calculateSetError(self.records_dna, cons)
->>>>>>> 74f2d659
         print('  REF> %s' % cons.seq)
         print('ERROR> %f' % error)
         self.assertAlmostEqual(1 - 23 / 28, error, places=4)
 
     #@unittest.skip('-> findGapPositions() skipped\n')
     def test_findGapPositions(self):
-<<<<<<< HEAD
-        result = core.findGapPositions(self.records_dna, max_gap=0.4)
-        print('MAX_GAP=0.4> %s' % result)
-        self.assertEqual([4, 5], result)
-
-        result = core.findGapPositions(self.records_dna, max_gap=0.8)
-=======
         result = presto.Sequence.findGapPositions(self.records_dna, max_gap=0.4)
         print('MAX_GAP=0.4> %s' % result)
         self.assertEqual([4, 5], result)
 
         result = presto.Sequence.findGapPositions(self.records_dna, max_gap=0.8)
->>>>>>> 74f2d659
         print('MAX_GAP=0.8> %s' % result)
         self.assertEqual([], result)
 
     #@unittest.skip('-> deleteSeqPositions() skipped\n')
     def test_deleteSeqPositions(self):
-<<<<<<< HEAD
-        pos = core.findGapPositions(self.records_dna, max_gap=0.4)
-        cons = core.frequencyConsensus(self.records_dna)
-        result = core.deleteSeqPositions(cons, pos)
-        print('MAX_GAP=0.4> %s' % result.seq)
-        self.assertEqual(self.cons_gap, str(result.seq))
-
-        pos = core.findGapPositions(self.records_dna, max_gap=0.8)
-        cons = core.frequencyConsensus(self.records_dna)
-        result = core.deleteSeqPositions(cons, pos)
-=======
         pos = presto.Sequence.findGapPositions(self.records_dna, max_gap=0.4)
         cons = presto.Sequence.frequencyConsensus(self.records_dna)
         result = presto.Sequence.deleteSeqPositions(cons, pos)
@@ -132,6 +103,5 @@
         pos = presto.Sequence.findGapPositions(self.records_dna, max_gap=0.8)
         cons = presto.Sequence.frequencyConsensus(self.records_dna)
         result = presto.Sequence.deleteSeqPositions(cons, pos)
->>>>>>> 74f2d659
         print('MAX_GAP=0.8> %s' % result.seq)
         self.assertEqual(self.cons_loose, str(result.seq))